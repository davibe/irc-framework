var net             = require('net'),
    tls             = require('tls'),
    util            = require('util'),
    DuplexStream    = require('stream').Duplex,
    Socks           = require('socksjs'),
    ircLineParser   = require('./ircLineParser'),
    getConnectionFamily = require('./getconnectionfamily'),
    iconv           = require('iconv-lite');

function Connection(options) {
    DuplexStream.call(this, { readableObjectMode : true });

    this.options = options || {};

    this.connected = false;
    this.requested_disconnect = false;
    this.reconnect_attempts = 0;

    this.read_buffer = [];
    this.reading_buffer = false;

    this.read_command_buffer = [];

    this.localAddress = this.options.localAddress;

    // Buffers for data sent from the IRCd
    this.hold_last = false;
    this.held_data = null;

    this._timers = [];
}

util.inherits(Connection, DuplexStream);

module.exports = Connection;

Connection.prototype.connect = function() {
    var socket_connect_event_name = 'connect',
        that = this,
        options = this.options,
        dest_addr;

    if (options.socks) {
        dest_addr = this.socks.host;
    } else {
        dest_addr = options.host;
    }

    this.disposeSocket();

    this.requested_disconnect = false;

    if (!this.options.encoding || !this.setEncoding(this.options.encoding)) {
        this.setEncoding('utf8');
    }

    getConnectionFamily(dest_addr, function getConnectionFamilyCb(err, family, host) {
        var outgoing_addr = this.localAddress || '0.0.0.0';
        var ircd_host = host;
        var ircd_port = options.port || 6667;

        if (options.socks) {
            console.log('Connecting via socks to ' + options.host + ':' + ircd_port);
            that.socket = Socks.connect({
                host: options.host,
                port: ircd_port,
                ssl: options.tls,
                rejectUnauthorized: options.rejectUnauthorized
            }, {
                host: host,
                port: options.socks.port || 8080,
                user: options.socks.user,
                pass: options.socks.pass,
                localAddress: outgoing_addr
            });
        } else {
            console.log('Connecting directly to ' + ircd_host + ':' + ircd_port);
            if (options.tls) {
                that.socket = tls.connect({
                    host: ircd_host,
                    port: ircd_port,
                    rejectUnauthorized: options.rejectUnauthorized,
                    localAddress: outgoing_addr
                });

                socket_connect_event_name = 'secureConnect';

            } else {
                that.socket = net.connect({
                    host: ircd_host,
                    port: ircd_port,
                    localAddress: outgoing_addr
                });

                socket_connect_event_name = 'connect';
            }
        }

        // We need the raw socket connect event.
        // node.js 0.12 no longer has a .socket property.
        (that.socket.socket || that.socket).on('connect', rawSocketConnect);
        that.socket.on(socket_connect_event_name, socketFullyConnected);

        function rawSocketConnect() {
            // TLS connections have the actual socket as a property
            var is_tls = (typeof this.socket !== 'undefined');

            // TODO: This is where it's safe to read socket pairs for identd
        }

        function socketFullyConnected() {
            that.connected = true;
            that.emit('connected');
        }

        that.socket.on('error', function socketErrorCb(event) {
            that.emit('socket error', event);
        });

        that.socket.on('readable', function socketReadableCb() {
            var data;

            while (data !== null) {
                data = that.socket.read();
                if (data !== null) {
                    socketOnData.call(that, data);
                }
            }
        });

        that.socket.on('close', function socketCloseCb(had_error) {
            var was_connected = that.connected,
                should_reconnect = false;
                that.connected = false;

                that.disposeSocket();

                if (!that.ircd_reconnect) {
                    that.emit('close', had_error);
                } else {
                    if (that.reconnect_attempts && that.reconnect_attempts < 3) {
                        should_reconnect = true;
                    } else if (!that.requested_disconnect && was_connected) {
                        should_reconnect = true;
                    }

                    if (should_reconnect) {
                        that.reconnect_attempts += 1;
                        that.emit('reconnecting');
                    } else {
                        that.emit('close', had_error);
                        that.reconnect_attempts = 0;
                    }

                    if (should_reconnect) {
                        that.setTimeout(function () {
                            that.connect(options);
                        }, 4000);
                    }
                }
        });

    });
};

<<<<<<< HEAD
/**
 * Write a line of data to the IRCd
 * @param data The line of data to be sent
 * @param force Write the data now, ignoring any write queue
 */
IrcConnection.prototype.write = function (data, force, force_complete_fn) {
    //ENCODE string to encoding of the server
    var encoded_buffer = iconv.encode(data + '\r\n', this.encoding);

    if (force) {
        if (this.socket) {
            this.socket.write(encoded_buffer, force_complete_fn);
        }
        log('(connection ' + this.id + ') Raw C:', data);
        return;
    }
=======
Connection.prototype._write = function(chunk, encoding, callback) {
    var encoded_buffer = iconv.encode(chunk + '\r\n', this.encoding);
    console.log('Raw C:', chunk.toString());
    return this.socket.write(encoded_buffer, callback);
};

Connection.prototype._read = function() {
    var message,
        continue_pushing = true;
>>>>>>> 35d8e74b

    this._reading = true;

    while (continue_pushing && this.read_command_buffer.length > 0) {
        message = this.read_command_buffer.shift();
        continue_pushing = this.push(message);
        if (!continue_pushing) {
            this._reading = false;
        }
    }
};

Connection.prototype.pushCommandBuffer = function(command) {
    this.read_command_buffer.push(command);
    if (this._reading) {
        this._read();
    }
};

Connection.prototype.disposeSocket = function() {
    // If we're still connected, wait until the socket is closed before disposing
    // so that all the events are still correctly triggered
    if (this.socket && this.connected) {
        this.end();
        return;
    }

    this.clearTimers();
};

/**
 * Create and keep track of all timers so they can be easily removed
 */
Connection.prototype.setTimeout = function(/*fn, length, argN */) {
    var tmr = setTimeout.apply(null, arguments);
    this._timers.push(tmr);
    return tmr;
};

Connection.prototype.clearTimers = function() {
    this._timers.forEach(function(tmr) {
        clearTimeout(tmr);
    });
};

/**
 * Close the connection to the IRCd after forcing one last line
 */
Connection.prototype.end = function (data, callback) {
    var that = this;

    this.requested_disconnect = true;

    if (this.connected && data) {
        // Once the last bit of data has been sent, then re-run this function to close the socket
        this.write(data, function() {
            that.end();
        });

        return;
    }

    DuplexStream.prototype.end.call(this, callback);

    if (this.socket) {
        this.socket.destroy();
        this.socket = null;
    }
};


/**
 * Clean up this IrcConnection instance and any sockets
 */
Connection.prototype.dispose = function () {
    // If we're still connected, wait until the socket is closed before disposing
    // so that all the events are still correctly triggered
    if (this.socket && this.connected) {
        this.end();
        return;
    }

    if (this.socket) {
        this.disposeSocket();
    }

    this.clearTimers();
};

/**
 * Set a new encoding for this connection
 * Return true in case of success
 */

Connection.prototype.setEncoding = function (encoding) {
    var encoded_test;

    try {
        encoded_test = iconv.encode("TEST", encoding);
        //This test is done to check if this encoding also supports
        //the ASCII charset required by the IRC protocols
        //(Avoid the use of base64 or incompatible encodings)
        if (encoded_test == "TEST") { // jshint ignore:line
            this.encoding = encoding;
            return true;
        }
        return false;
    } catch (err) {
        return false;
    }
};


/**
 * Buffer any data we get from the IRCd until we have complete lines.
 */
function socketOnData(data) {
    var data_pos,               // Current position within the data Buffer
        line_start = 0,
        lines = [],
        max_buffer_size = 1024; // 1024 bytes is the maximum length of two RFC1459 IRC messages.
                                // May need tweaking when IRCv3 message tags are more widespread

    // Split data chunk into individual lines
    for (data_pos = 0; data_pos < data.length; data_pos++) {
        if (data[data_pos] === 0x0A) { // Check if byte is a line feed
            lines.push(data.slice(line_start, data_pos));
            line_start = data_pos + 1;
        }
    }

    // No complete lines of data? Check to see if buffering the data would exceed the max buffer size
    if (!lines[0]) {
        if ((this.held_data ? this.held_data.length : 0 ) + data.length > max_buffer_size) {
            // Buffering this data would exeed our max buffer size
            this.emit('error', 'Message buffer too large');
            this.socket.destroy();

        } else {

            // Append the incomplete line to our held_data and wait for more
            if (this.held_data) {
                this.held_data = Buffer.concat([this.held_data, data], this.held_data.length + data.length);
            } else {
                this.held_data = data;
            }
        }

        // No complete lines to process..
        return;
    }

    // If we have an incomplete line held from the previous chunk of data
    // merge it with the first line from this chunk of data
    if (this.hold_last && this.held_data !== null) {
        lines[0] = Buffer.concat([this.held_data, lines[0]], this.held_data.length + lines[0].length);
        this.hold_last = false;
        this.held_data = null;
    }

    // If the last line of data in this chunk is not complete, hold it so
    // it can be merged with the first line from the next chunk
    if (line_start < data_pos) {
        if ((data.length - line_start) > max_buffer_size) {
            // Buffering this data would exeed our max buffer size
            this.emit('error', 'Message buffer too large');
            this.socket.destroy();
            return;
        }

        this.hold_last = true;
        this.held_data = new Buffer(data.length - line_start);
        data.copy(this.held_data, 0, line_start);
    }

    this.read_buffer = this.read_buffer.concat(lines);
    processIrcLines(this);
}

/**
 * Process the messages recieved from the IRCd that are buffered on an IrcConnection object
 * Will only process 4 lines per JS tick so that node can handle any other events while
 * handling a large buffer
 */
function processIrcLines(irc_con, continue_processing) {
    if (irc_con.reading_buffer && !continue_processing) {
        return;
    }

    irc_con.reading_buffer = true;

    var lines_per_js_tick = 4,
        processed_lines = 0,
        line, message;

    while(processed_lines < lines_per_js_tick && irc_con.read_buffer.length > 0) {
        line = iconv.decode(irc_con.read_buffer.shift(), irc_con.encoding);
        if (!line) {
            continue;
        }

        console.log('Raw S:', line.replace(/^\r+|\r+$/, ''));

        message = ircLineParser(line);

        if (!message) {
            // A malformed IRC line
            continue;
        }

        irc_con.pushCommandBuffer(message);

        processed_lines++;
    }

    if (irc_con.read_buffer.length > 0) {
        irc_con.setTimeout(processIrcLines, 1, irc_con, true);
    } else {
        irc_con.reading_buffer = false;
    }
}<|MERGE_RESOLUTION|>--- conflicted
+++ resolved
@@ -163,24 +163,6 @@
     });
 };
 
-<<<<<<< HEAD
-/**
- * Write a line of data to the IRCd
- * @param data The line of data to be sent
- * @param force Write the data now, ignoring any write queue
- */
-IrcConnection.prototype.write = function (data, force, force_complete_fn) {
-    //ENCODE string to encoding of the server
-    var encoded_buffer = iconv.encode(data + '\r\n', this.encoding);
-
-    if (force) {
-        if (this.socket) {
-            this.socket.write(encoded_buffer, force_complete_fn);
-        }
-        log('(connection ' + this.id + ') Raw C:', data);
-        return;
-    }
-=======
 Connection.prototype._write = function(chunk, encoding, callback) {
     var encoded_buffer = iconv.encode(chunk + '\r\n', this.encoding);
     console.log('Raw C:', chunk.toString());
@@ -190,7 +172,6 @@
 Connection.prototype._read = function() {
     var message,
         continue_pushing = true;
->>>>>>> 35d8e74b
 
     this._reading = true;
 
