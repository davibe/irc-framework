var IRC = require('../');

<<<<<<< HEAD
var bot = new IRC.Client('irc.freenode.net', 6667, false, 'prawnsbot', 'prawnsbot', {});
bot.connect();
=======
var bot = new IRC.Client();
bot.connect({
	host: '5.39.86.47',
	nick: 'prawnsbot'
});
>>>>>>> 35d8e74b
bot.on('registered', function() {
	console.log('Connected!');
	bot.join('#prawnsalad');
	//var channel = bot.channel('#prawnsalad');
	//channel.join();
	//channel.say('Hi!');
	//channel.updateUsers(function() {
	//	console.log(channel.users);
	//});
});

bot.on('close', function() {
	console.log('Connection close');
});

bot.on('privmsg', function(event) {
	if (event.msg.indexOf('whois') === 0) {
		bot.whois(event.msg.split(' ')[1]);
	} else {
		event.reply('no');
	}
});

bot.matchMessage(/^!hi/, function(event) {
	event.reply('sup');
});

bot.on('whois', function(event) {
	console.log(event);
});

bot.on('join', function(event) {
	console.log('user joined', event);
});

bot.on('userlist', function(event) {
	console.log('userlist for', event.channel, event.users);
});

bot.on('part', function(event) {
	console.log('user part', event);
});<|MERGE_RESOLUTION|>--- conflicted
+++ resolved
@@ -1,15 +1,10 @@
 var IRC = require('../');
 
-<<<<<<< HEAD
-var bot = new IRC.Client('irc.freenode.net', 6667, false, 'prawnsbot', 'prawnsbot', {});
-bot.connect();
-=======
 var bot = new IRC.Client();
 bot.connect({
 	host: '5.39.86.47',
 	nick: 'prawnsbot'
 });
->>>>>>> 35d8e74b
 bot.on('registered', function() {
 	console.log('Connected!');
 	bot.join('#prawnsalad');
